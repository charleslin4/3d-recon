--- conflicted
+++ resolved
@@ -244,12 +244,9 @@
 
             if model_name == 'vqvae':
                 ptclds_pred, l_vq, encoding_inds, perplexity = model(images, RT)
-<<<<<<< HEAD
                 ptclds_pred_sampled = model.latent_sample(config.bs)
-=======
             elif model_name == 'vae':
                 ptclds_pred, mu, logvar = model(images, RT)
->>>>>>> 0419c886
             else:
                 ptclds_pred = model(images, RT)
             cur_metrics = compute_metrics(ptclds_pred, ptclds_gt, thresholds=[0.01, 0.014142])
@@ -262,14 +259,11 @@
             if batch_idx % config.save_freq == 0:
                 for i, sid in enumerate(sid):
                     utils.save_point_clouds(id_strs[i] + str(batch_idx), ptclds_pred, ptclds_gt, results_dir)
-<<<<<<< HEAD
                     if model_name == 'vqvae':
                         utils.save_sampled_ptclds(id_strs[i] + str(batch_idx), ptclds_pred_sampled, results_dir)
                         breakpoint()
     
-=======
-
->>>>>>> 0419c886
+
         col_headers = [class_names[syn_id] for syn_id in syn_ids]
         chamfer_final = {class_names[syn_id] : cham_dist / num_instances[syn_id] for syn_id, cham_dist in chamfer.items()}
         f1_1e_4_final = {class_names[syn_id] : f1_score / num_instances[syn_id] for syn_id, f1_score in f1_1e_4.items()}
@@ -290,13 +284,9 @@
     parser.add_argument('-C', '--checkpoint_path', default=None, help='(Relative or absolute) path of the model checkpoint')
     args = parser.parse_args()
 
-<<<<<<< HEAD
     # Use decoder checkpoint directory as run directory
-    checkpoints_dir = os.path.dirname(os.path.abspath('./outputs/2021-05-29/17-30-11/checkpoints/vqvae_epoch99_step51800.pth')) # /path/to/run_dir/checkpoints/checkpoint.pth
-=======
     checkpoint_path = os.path.abspath(args.checkpoint_path)
     checkpoints_dir = os.path.dirname(checkpoint_path) # /path/to/run_dir/checkpoints/checkpoint.pth
->>>>>>> 0419c886
     run_dir = os.path.dirname(checkpoints_dir)
 
     config_dir = os.path.join(run_dir, '.hydra')
