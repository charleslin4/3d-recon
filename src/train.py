--- conflicted
+++ resolved
@@ -57,7 +57,6 @@
 
     iter = 0
     for epoch in range(args.epochs):
-<<<<<<< HEAD
         train_loader = DataLoader(train_set, batch_size=args.bs, shuffle=False, collate_fn=collate_fn)
         val_loader = DataLoader(val_set, batch_size=args.bs, shuffle=False, collate_fn=collate_fn)
 
@@ -132,108 +131,21 @@
                 'masks/support_recon': wandb.Image(out_support_masks[0]),
                 'pt_cloud': wandb.Object3D(point_clouds._points_padded[0].detach().cpu().numpy())
             })
-=======
-        train_loader = DataLoader(train_set, batch_size=args.bs, shuffle=False, collate_fn=collate_batched_R2N2)
-        val_loader = DataLoader(val_set, batch_size=args.bs, shuffle=False, collate_fn=collate_batched_R2N2)
-
-        try:
-            for batch_idx, batch in enumerate(train_loader):
-                iter += args.bs
-                opt.zero_grad()
-                ae.train()
-
-                images = batch['images']
-                batch_size, n_views = images.shape[0], images.shape[1]
-                idx = np.asarray([np.random.choice(n_views, 2, replace=False) for i in range(batch_size)])
-                input_idx, support_idx = idx[:, 0], idx[:, 1]
-
-                input_images = images[range(batch_size), input_idx].to(DEVICE)      # (N, H, W, C)
-                support_images = images[range(batch_size), support_idx].to(DEVICE)  # (N, H, W, C)
-                input_masks = 1. - (1 - input_images).prod(dim=-1)
-                support_masks = 1. - (1 - support_images).prod(dim=-1)
-                input_images = input_images.permute(0, 3, 1, 2)      # (N, C, H, W)
-                support_images = support_images.permute(0, 3, 1, 2)  # (N, C, H, W)
-
-                points, textures = ae(input_images)
-                point_clouds = Pointclouds(points, features=textures)
-
-                R, T, K = batch['R'], batch['T'], batch['K']
-                out_images, out_masks = render_points(
-                    point_clouds,
-                    R[range(batch_size), input_idx],
-                    T[range(batch_size), input_idx],
-                    K[range(batch_size), input_idx]
-                )
-
-                out_support_images, out_support_masks = render_points(
-                    point_clouds,
-                    R[range(batch_size), support_idx],
-                    T[range(batch_size), support_idx],
-                    K[range(batch_size), support_idx]
-                )
-
-                l_base_mask = (
-                    1. - (input_masks * out_masks).sum(dim=(1,2)) / ((input_masks + out_masks - input_masks * out_masks).sum(dim=(1,2)))
-                ).mean()
-                l_base_l1 = F.l1_loss(input_images, out_images)
-                l_base = l_base_mask + l_base_l1
-
-                l_support_mask = (
-                    1. - (support_masks * out_support_masks).sum(dim=(1,2)) / ((support_masks + out_support_masks - support_masks * out_support_masks).sum(dim=(1,2)))
-                ).mean()
-                l_support_l1 = F.l1_loss(support_images, out_support_images)
-                l_support = l_support_mask + l_support_l1
-
-                loss = l_base + l_support
-                loss.backward()
-                opt.step()
-
-                print("Training step {}\tLoss: {:.2f}\tBase mask loss: {:.2f}\tL1 mask loss: {:.2f}\t"
-                    "Support mask loss: {:.2f}\tSupport L1 loss: {:.2f}".format(
-                        batch_idx, loss, l_base_mask, l_base_l1, l_support_mask, l_support_l1
-                ))
-
-                wandb.log({
-                    'loss/train': loss,
-                    'loss/base_mask': l_base_mask,
-                    'loss/base_l1': l_base_l1,
-                    'loss/support_mask': l_support_mask,
-                    'loss/support_l1': l_support_l1,
-                    'images/input_gt': wandb.Image(input_images[0]),
-                    'images/input_recon': wandb.Image(out_images[0]),
-                    'images/support_gt': wandb.Image(support_images[0]),
-                    'images/support_recon': wandb.Image(out_support_images[0]),
-                    'masks/input_gt': wandb.Image(input_masks[0]),
-                    'masks/input_recon': wandb.Image(out_masks[0]),
-                    'masks/support_gt': wandb.Image(support_masks[0]),
-                    'masks/support_recon': wandb.Image(out_support_masks[0]),
-                    'pt_cloud': wandb.Object3D(point_clouds._points_padded[0].detach().cpu().numpy())
-                })
-
-                if iter % args.save_freq == 0:
-                    print('Saving the latest model (epoch %d, total_steps %d)' % (epoch, total_steps))
-                    save_checkpoint_model(model, args.model_name, epoch, loss, args.checkpoint_dir, iters)
-
-        except Exception as e:
-            print(e)
-            breakpoint()
->>>>>>> ebee2cfa
+            
+            if iter % args.save_freq == 0:
+                print('Saving the latest model (epoch %d, total_steps %d)' % (epoch, total_steps))
+                save_checkpoint_model(model, args.model_name, epoch, loss, args.checkpoint_dir, iters)
 
 
 if __name__ == "__main__":
     parser = argparse.ArgumentParser()
     parser.add_argument('--seed', type=int, default=321)
     parser.add_argument('--data_dir', type=str, default='/home/data')
-<<<<<<< HEAD
     parser.add_argument('--bs', type=int, default=8)
     parser.add_argument('--epochs', type=int, default=1)
-=======
-    parser.add_argument('--bs', default=8)
-    parser.add_argument('--epochs', default=1)
-    parser.add_argument('--save_freq', default=8)
+    parser.add_argument('--save_freq', type=int, default=8)
     parser.add_argument('--model_name', type=str, default='baseline')
     parser.add_argument('--checkpoint_dir', type=str, default='/home/checkpoints')
->>>>>>> ebee2cfa
     args = parser.parse_args()
 
     random.seed(args.seed)
